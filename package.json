{
  "name": "@flossbank/registry-resolver",
  "version": "1.2.1",
  "description": "Resolve list of packages into weighted map of dependencies",
  "main": "index.js",
  "scripts": {
    "test": "ava",
<<<<<<< HEAD
    "coverage": "nyc ava"
=======
    "coverage": "nyc npm run test"
>>>>>>> 132a1b51
  },
  "dependencies": {
    "@snyk/ruby-semver": "^3.0.2",
    "call-limit": "^1.1.1",
<<<<<<< HEAD
    "compare-versions": "^3.6.0",
=======
    "got": "^11.8.1",
>>>>>>> 132a1b51
    "npm-package-arg": "^8.0.1",
    "pacote": "^11.1.11"
  },
  "devDependencies": {
    "ava": "^3.11.1",
    "nyc": "^15.1.0",
    "sinon": "^9.0.3"
  },
  "repository": {
    "type": "git",
    "url": "git+https://github.com/flossbank/registry-resolver.git"
  },
  "keywords": [],
  "author": "Peter Squicciarini <stripedpajamas273@gmail.com>",
  "license": "ISC",
  "bugs": {
    "url": "https://github.com/flossbank/registry-resolver/issues"
  },
  "homepage": "https://github.com/flossbank/registry-resolver#readme"
}<|MERGE_RESOLUTION|>--- conflicted
+++ resolved
@@ -5,20 +5,13 @@
   "main": "index.js",
   "scripts": {
     "test": "ava",
-<<<<<<< HEAD
-    "coverage": "nyc ava"
-=======
     "coverage": "nyc npm run test"
->>>>>>> 132a1b51
   },
   "dependencies": {
     "@snyk/ruby-semver": "^3.0.2",
     "call-limit": "^1.1.1",
-<<<<<<< HEAD
     "compare-versions": "^3.6.0",
-=======
     "got": "^11.8.1",
->>>>>>> 132a1b51
     "npm-package-arg": "^8.0.1",
     "pacote": "^11.1.11"
   },
